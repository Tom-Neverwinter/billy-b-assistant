--- conflicted
+++ resolved
@@ -1,5 +1,6 @@
 import configparser
 import os
+import re
 
 from dotenv import load_dotenv
 
@@ -96,14 +97,12 @@
 MQTT_USERNAME = os.getenv("MQTT_USERNAME", "")
 MQTT_PASSWORD = os.getenv("MQTT_PASSWORD", "")
 
-<<<<<<< HEAD
 # === Home Assistant Config ===
 HA_HOST = os.getenv("HA_HOST")
 HA_TOKEN = os.getenv("HA_TOKEN")
 HA_LANG = os.getenv("HA_LANG", "en")
-=======
+
 # === Personality Config ===
 ALLOW_UPDATE_PERSONALITY_INI = (
     os.getenv("ALLOW_UPDATE_PERSONALITY_INI", "true").lower() == "true"
-)
->>>>>>> 7edccfb7
+)